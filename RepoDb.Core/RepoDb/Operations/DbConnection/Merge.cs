--- conflicted
+++ resolved
@@ -2178,12 +2178,8 @@
             // Check the qualifiers
             if (qualifiers?.Any() != true)
             {
-<<<<<<< HEAD
-                var key = await GetAndGuardPrimaryKeyOrIdentityKeyAsync(connection, tableName, transaction, cancellationToken);
-=======
                 var key = await GetAndGuardPrimaryKeyOrIdentityKeyAsync(connection, tableName, transaction,
-                    entity?.GetType() ?? typeof(TEntity));
->>>>>>> 6e2d985b
+                    entity?.GetType() ?? typeof(TEntity), cancellationToken);
                 qualifiers = key.AsField().AsEnumerable();
             }
 
